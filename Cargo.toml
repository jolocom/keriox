[package]
name = "keriox"
version = "0.1.0"
authors = ["Decentralized Identity Foundation"]
edition = "2018"

# See more keys and their definitions at https://doc.rust-lang.org/cargo/reference/manifest.html

[lib]
crate-type = ["cdylib", "rlib"]

[features]
default = ["console_error_panic_hook"]

[dependencies]
ursa = { version = "0.3", default-features = false, features = ["portable"]}
wasm-bindgen = { version = "0.2", features = ["nightly"] }
<<<<<<< HEAD
base64 = "0.12"
serde = { version = "1.0", features = ["derive"] }
serde_json = "1.0"
serde_cbor = "0.10"
thiserror = "1.0"
=======

# The `console_error_panic_hook` crate provides better debugging of panics by
# logging them with `console.error`. This is great for development, but requires
# all the `std::fmt` and `std::panicking` infrastructure, so isn't great for
# code size when deploying.
console_error_panic_hook = { version = "0.1.6", optional = true }

# `wee_alloc` is a tiny allocator for wasm that is only ~1K in code size
# compared to the default allocator's ~10K. It is slower than the default
# allocator, however.
#
# Unfortunately, `wee_alloc` requires nightly Rust when targeting wasm for now.
wee_alloc = { version = "0.4.5", optional = true }

[dev-dependencies]
wasm-bindgen-test = "0.3.13"
>>>>>>> 6e15faa8
<|MERGE_RESOLUTION|>--- conflicted
+++ resolved
@@ -15,13 +15,11 @@
 [dependencies]
 ursa = { version = "0.3", default-features = false, features = ["portable"]}
 wasm-bindgen = { version = "0.2", features = ["nightly"] }
-<<<<<<< HEAD
 base64 = "0.12"
 serde = { version = "1.0", features = ["derive"] }
 serde_json = "1.0"
 serde_cbor = "0.10"
 thiserror = "1.0"
-=======
 
 # The `console_error_panic_hook` crate provides better debugging of panics by
 # logging them with `console.error`. This is great for development, but requires
@@ -37,5 +35,4 @@
 wee_alloc = { version = "0.4.5", optional = true }
 
 [dev-dependencies]
-wasm-bindgen-test = "0.3.13"
->>>>>>> 6e15faa8
+wasm-bindgen-test = "0.3.13"