use std::{
    future::Future,
    pin::Pin,
    path::Path,
};
<<<<<<< HEAD
use async_std::{io::{BufRead, BufReader, Read}, task::{Context, Poll}};
use crate::{database::sled::SledEventDatabase, keri::Keri, prefix::IdentifierPrefix, signer::CryptoBox};
=======
use arrayref::array_ref;
use async_std::{io::{BufRead, BufReader, Read, Write}, task::{Context, Poll}};
use crate::{
    event_message::parse::{message, version},
    state::IdentifierState,
};
>>>>>>> fe892aa0
use pin_project_lite::pin_project;

pub type Result<T> = std::result::Result<T, String>;

pub async fn process<'a, R>(reader: &mut R) -> Result<Vec<u8>>
where
    R: Read + Write + Unpin + ?Sized
{
        pin_project! {
            struct Processor<'a, R> {
                #[pin]
                reader: R,
                #[pin]
                keri: Keri<'a, CryptoBox>,
            }
        }

        impl<'a, R> Future for Processor<'a, R>
        where
            R: BufRead
        {
<<<<<<< HEAD
            type Output = Result<Vec<u8>>;

            fn poll(self: Pin<&mut Self>, cx: &mut Context<'_>) -> Poll<Self::Output> {
                let mut this = self.project();
                let buffer = futures_core::ready!(this.reader.as_mut().poll_fill_buf(cx)).map_err(|e| e.to_string())?;
                if buffer.is_empty() {
                    return Poll::Ready(Err(String::from("empty message")));
=======
            type Output = Result<()>;
            // TODO: close stream if some timeout reached
            fn poll(self: Pin<&mut Self>, cx: &mut Context<'_>) -> Poll<Self::Output> {
                let mut this = self.project();
                loop {
                    // read all the stuff available so far from the stream
                    let buffer = futures_core::ready!(this.reader.as_mut().poll_fill_buf(cx)).map_err(|e| e.to_string())?;
                    // Reader closed - we're done
                    if buffer.is_empty() { return Poll::Ready(Ok(())); }
                    // size of what we've received so far
                    let amt = buffer.len();
                    // not enough data arrived to read metadata - get more
                    if amt - *this.processed < 19usize { continue; }
                    // parse everything we've received so far
                    //  might be more than one message!
                    while amt > *this.processed {
                        // parse out length of message from metadata
                        let msg_length = match version(array_ref!(buffer, *this.processed + 5, 19usize)) {
                            Ok(ver) => ver.1.size,
                            Err(_) => return Poll::Ready(Err("not KERI message".into()))
                        };
                        // not enough data arrived to read full message - get more
                        if amt < msg_length { continue; }
                        // parse arrived message
                        let sliced_message = &buffer[*this.processed..msg_length];
                        println!("{}", String::from_utf8(sliced_message.to_vec()).unwrap()); // TODO: remove
                        let message = message(sliced_message)
                            .map_err(|e| e.to_string())?;
                        // and apply it
                        let new_state = this.state.clone().apply(&message.1.event).map_err(|e| e.to_string())?;
                        *this.state.as_mut() = new_state;
                        // store size of the processed data
                        *this.processed += msg_length;
                    }
                    // tell stream not to return processed data agin
                    this.reader.as_mut().consume(amt);
>>>>>>> fe892aa0
                }
                let response = this.keri.as_mut().respond(buffer).map_err(|e| e.to_string())?;
                Poll::Ready(Ok(response))
            }
        }

        let path = Path::new("./keri.db");
        let db = SledEventDatabase::new(path).map_err(|e| e.to_string())?;
        let cb = CryptoBox::new().map_err(|e| e.to_string())?;
        let keri = Keri::new(&db, cb, IdentifierPrefix::default()).map_err(|e| e.to_string())?;
        let processor = Processor {
            reader: BufReader::new(reader),
            keri,
        };
<<<<<<< HEAD
            processor.await
}
=======
        processor.await
}

>>>>>>> fe892aa0
<|MERGE_RESOLUTION|>--- conflicted
+++ resolved
@@ -3,17 +3,9 @@
     pin::Pin,
     path::Path,
 };
-<<<<<<< HEAD
-use async_std::{io::{BufRead, BufReader, Read}, task::{Context, Poll}};
-use crate::{database::sled::SledEventDatabase, keri::Keri, prefix::IdentifierPrefix, signer::CryptoBox};
-=======
 use arrayref::array_ref;
 use async_std::{io::{BufRead, BufReader, Read, Write}, task::{Context, Poll}};
-use crate::{
-    event_message::parse::{message, version},
-    state::IdentifierState,
-};
->>>>>>> fe892aa0
+use crate::{database::sled::SledEventDatabase, event_message::parse::version, keri::Keri, prefix::IdentifierPrefix, signer::CryptoBox};
 use pin_project_lite::pin_project;
 
 pub type Result<T> = std::result::Result<T, String>;
@@ -28,6 +20,7 @@
                 reader: R,
                 #[pin]
                 keri: Keri<'a, CryptoBox>,
+                processed: usize
             }
         }
 
@@ -35,16 +28,7 @@
         where
             R: BufRead
         {
-<<<<<<< HEAD
             type Output = Result<Vec<u8>>;
-
-            fn poll(self: Pin<&mut Self>, cx: &mut Context<'_>) -> Poll<Self::Output> {
-                let mut this = self.project();
-                let buffer = futures_core::ready!(this.reader.as_mut().poll_fill_buf(cx)).map_err(|e| e.to_string())?;
-                if buffer.is_empty() {
-                    return Poll::Ready(Err(String::from("empty message")));
-=======
-            type Output = Result<()>;
             // TODO: close stream if some timeout reached
             fn poll(self: Pin<&mut Self>, cx: &mut Context<'_>) -> Poll<Self::Output> {
                 let mut this = self.project();
@@ -52,7 +36,7 @@
                     // read all the stuff available so far from the stream
                     let buffer = futures_core::ready!(this.reader.as_mut().poll_fill_buf(cx)).map_err(|e| e.to_string())?;
                     // Reader closed - we're done
-                    if buffer.is_empty() { return Poll::Ready(Ok(())); }
+                    if buffer.is_empty() { return Poll::Ready(Ok(vec!())); }
                     // size of what we've received so far
                     let amt = buffer.len();
                     // not enough data arrived to read metadata - get more
@@ -70,20 +54,16 @@
                         // parse arrived message
                         let sliced_message = &buffer[*this.processed..msg_length];
                         println!("{}", String::from_utf8(sliced_message.to_vec()).unwrap()); // TODO: remove
-                        let message = message(sliced_message)
-                            .map_err(|e| e.to_string())?;
                         // and apply it
-                        let new_state = this.state.clone().apply(&message.1.event).map_err(|e| e.to_string())?;
-                        *this.state.as_mut() = new_state;
+                        let response = this.keri.as_mut().respond(sliced_message).map_err(|e| e.to_string())?;
+                        // TODO: return response here
                         // store size of the processed data
                         *this.processed += msg_length;
                     }
                     // tell stream not to return processed data agin
                     this.reader.as_mut().consume(amt);
->>>>>>> fe892aa0
                 }
-                let response = this.keri.as_mut().respond(buffer).map_err(|e| e.to_string())?;
-                Poll::Ready(Ok(response))
+                // Poll::Ready(Ok(response))
             }
         }
 
@@ -94,12 +74,8 @@
         let processor = Processor {
             reader: BufReader::new(reader),
             keri,
+            processed: 0,
         };
-<<<<<<< HEAD
-            processor.await
-}
-=======
         processor.await
 }
 
->>>>>>> fe892aa0
