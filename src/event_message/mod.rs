use crate::{
    error::Error,
    event::Event,
    prefix::{attached_signature::get_sig_count, AttachedSignaturePrefix, BasicPrefix, Prefix},
    state::{EventSemantics, IdentifierState, Verifiable},
    util::dfs_serializer,
};
pub mod serialization_info;
use serde::{Deserialize, Serialize};
use serialization_info::*;
pub mod parse;

#[derive(Serialize, Deserialize, Debug, Clone)]
pub struct EventMessage {
    /// Version and Size string
    ///
    /// TODO should be broken up into better types
    #[serde(rename = "vs")]
    serialization_info: SerializationInfo,

    #[serde(flatten)]
    pub event: Event,
    // Additional Data for forwards compat
    // #[serde(flatten)]
    // pub extra: HashMap<String, Value>,
}

#[derive(Debug, Clone)]
pub struct SignedEventMessage {
    pub event_message: EventMessage,
    pub signatures: Vec<AttachedSignaturePrefix>,
}

impl EventMessage {
    pub fn new(event: &Event, format: &SerializationFormats) -> Result<Self, Error> {
        Ok(Self {
            serialization_info: SerializationInfo {
                major_version: 1,
                minor_version: 0,
                size: Self::get_size(event, format)? as u16,
                kind: *format,
            },
            event: event.clone(),
        })
    }

    fn get_size(event: &Event, format: &SerializationFormats) -> Result<usize, Error> {
        Ok(Self {
            serialization_info: SerializationInfo::new(format, 0),
            event: event.clone(),
        }
        .serialize()
        .map_err(|_| Error::DeserializationError)?
        .len())
    }

    pub fn serialization(&self) -> SerializationFormats {
        self.serialization_info.kind
    }

    pub fn serialize(&self) -> Result<Vec<u8>, Error> {
        self.serialization().encode(self)
    }

    /// Extract Serialized Data Set
    ///
    /// returns the serialized extracted data set (for signing/verification) for this event message
    /// NOTE: this method, for deserialized events, will be UNABLE to preserve ordering
    pub fn extract_serialized_data_set(&self) -> Result<String, Error> {
        dfs_serializer::to_string(self).map_err(|e| e.into())
    }

    pub fn sign(&self, sigs: Vec<AttachedSignaturePrefix>) -> SignedEventMessage {
        SignedEventMessage::new(self, sigs)
    }
}

impl SignedEventMessage {
    pub fn new(message: &EventMessage, sigs: Vec<AttachedSignaturePrefix>) -> Self {
        Self {
            event_message: message.clone(),
            signatures: sigs,
        }
    }

    pub fn serialize(&self) -> Result<Vec<u8>, Error> {
        Ok([
            self.event_message.serialize()?,
            get_sig_count(self.signatures.len() as u16)
                .as_bytes()
                .to_vec(),
            self.signatures
                .iter()
                .map(|sig| sig.to_str().as_bytes().to_vec())
                .fold(vec![], |acc, next| [acc, next].concat()),
        ]
        .concat())
    }
}

impl EventSemantics for EventMessage {
    fn apply_to(&self, state: IdentifierState) -> Result<IdentifierState, Error> {
        self.event.apply_to(state)
    }
}

impl EventSemantics for SignedEventMessage {
    fn apply_to(&self, state: IdentifierState) -> Result<IdentifierState, Error> {
        self.event_message.apply_to(state)
    }
}

impl Verifiable for SignedEventMessage {
    fn verify_against(&self, state: &IdentifierState) -> Result<bool, Error> {
        let serialized_data_extract = self.event_message.extract_serialized_data_set()?;

        Ok(self.signatures.len() as u64 >= state.current.threshold
            && self
                .signatures
                .iter()
                .fold(Ok(true), |acc: Result<bool, Error>, sig| {
                    Ok(acc?
                        && state
                            .current
                            .signers
                            .get(sig.index as usize)
                            .ok_or(Error::SemanticError("Key not present in state".to_string()))
                            .and_then(|key: &BasicPrefix| {
                                key.verify(serialized_data_extract.as_bytes(), &sig.sig)
                            })?)
                })?)
    }
}

<<<<<<< HEAD
=======
const JSON_SIG_DELIMITER: &str = "\n";

pub fn parse_signed_message_json(message: &str) -> Result<SignedEventMessage, Error> {
    let parts: Vec<&str> = message.split(JSON_SIG_DELIMITER).collect();

    let sigs: Vec<AttachedSignaturePrefix> = parts[2..]
        .iter()
        .map(|sig| AttachedSignaturePrefix::from_str(sig))
        .collect::<Result<Vec<AttachedSignaturePrefix>, Error>>()?;

    Ok(SignedEventMessage {
        event_message: serde_json::from_str(parts[0])?,
        signatures: sigs,
    })
}

pub fn serialize_signed_message_json(message: &SignedEventMessage) -> Result<String, Error> {
    Ok([
        serde_json::to_string(&message.event_message)?,
        get_sig_count(message.signatures.len().try_into().unwrap()),
        message
            .signatures
            .iter()
            .map(|sig| sig.to_str())
            .collect::<Vec<String>>()
            .join(JSON_SIG_DELIMITER),
    ]
    .join(JSON_SIG_DELIMITER))
}

>>>>>>> 8d8d3510
pub fn validate_events(kel: &[SignedEventMessage]) -> Result<IdentifierState, Error> {
    kel.iter().fold(Ok(IdentifierState::default()), |s, e| {
        s?.verify_and_apply(e)
    })
}

#[cfg(test)]
mod tests {
    use super::super::util::dfs_serializer;
    use super::*;
    use crate::{
        derivation::{blake2b_256_digest, sha3_512_digest},
        event::{
            event_data::{inception::InceptionEvent, EventData},
            sections::InceptionWitnessConfig,
            sections::KeyConfig,
        },
        prefix::{
            AttachedSignaturePrefix, BasicPrefix, IdentifierPrefix, SelfAddressingPrefix,
            SelfSigningPrefix,
        },
    };
    use serde_json;
    use ursa::{
        kex::{x25519, KeyExchangeScheme},
        signatures::{ed25519, SignatureScheme},
    };

    #[test]
    fn basic_create() -> Result<(), Error> {
        // hi Ed!
        let ed = ed25519::Ed25519Sha512::new();

        // get two ed25519 keypairs
        let (pub_key0, priv_key0) = ed
            .keypair(Option::None)
            .map_err(|e| Error::CryptoError(e))?;
        let (pub_key1, _priv_key1) = ed
            .keypair(Option::None)
            .map_err(|e| Error::CryptoError(e))?;

        // initial signing key prefix
        let pref0 = BasicPrefix::Ed25519(pub_key0);

        // initial control key hash prefix
        let pref1 = SelfAddressingPrefix::SHA3_512(sha3_512_digest(&pub_key1.0));

        // create a simple inception event
        let icp = Event {
            prefix: IdentifierPrefix::Basic(pref0.clone()),
            sn: 0,
            event_data: EventData::Icp(InceptionEvent {
                key_config: KeyConfig {
                    threshold: 1,
                    public_keys: vec![pref0.clone()],
                    threshold_key_digest: pref1.clone(),
                },
                witness_config: InceptionWitnessConfig::default(),
                inception_configuration: vec![],
            }),
        };

        let icp_m = icp.to_message(&SerializationFormats::JSON)?;

        // serialised extracted dataset
        let sed = icp_m.extract_serialized_data_set()?;

        // sign
        let sig = ed
            .sign(sed.as_bytes(), &priv_key0)
            .map_err(|e| Error::CryptoError(e))?;
        let attached_sig = AttachedSignaturePrefix {
            index: 0,
            sig: SelfSigningPrefix::Ed25519Sha512(sig),
        };

        assert!(pref0.verify(sed.as_bytes(), &attached_sig.sig)?);

        let signed_event = icp_m.sign(vec![attached_sig]);

        let s_ = IdentifierState::default();

        let s0 = s_.verify_and_apply(&signed_event)?;

        assert_eq!(s0.prefix, IdentifierPrefix::Basic(pref0.clone()));
        assert_eq!(s0.sn, 0);
        assert_eq!(s0.last, SelfAddressingPrefix::default());
        assert_eq!(s0.current.signers.len(), 1);
        assert_eq!(s0.current.signers[0], pref0);
        assert_eq!(s0.current.threshold, 1);
        assert_eq!(s0.next, pref1);
        assert_eq!(s0.witnesses, vec![]);
        assert_eq!(s0.tally, 0);
        assert_eq!(s0.delegated_keys, vec![]);

        Ok(())
    }

    #[test]
    fn self_addressing_create() -> Result<(), Error> {
        // hi Ed!
        let ed = ed25519::Ed25519Sha512::new();

        let (sig_key_0, sig_priv_0) = ed
            .keypair(Option::None)
            .map_err(|e| Error::CryptoError(e))?;
        let (sig_key_1, sig_priv_1) = ed
            .keypair(Option::None)
            .map_err(|e| Error::CryptoError(e))?;

        // hi X!
        let x = x25519::X25519Sha256::new();

        // get two X25519 keypairs
        let (enc_key_0, enc_priv_0) = x.keypair(Option::None).map_err(|e| Error::CryptoError(e))?;
        let (enc_key_1, enc_priv_1) = x.keypair(Option::None).map_err(|e| Error::CryptoError(e))?;

        // initial key set
        let sig_pref_0 = BasicPrefix::Ed25519(sig_key_0);
        let enc_pref_0 = BasicPrefix::X25519(enc_key_0);

        // next key set
        let sig_pref_1 = BasicPrefix::Ed25519(sig_key_1);
        let enc_pref_1 = BasicPrefix::X25519(enc_key_1);

        // next key set pre-commitment
        let nexter_pref = SelfAddressingPrefix::Blake2B256(blake2b_256_digest(
            [sig_pref_1.to_str(), enc_pref_1.to_str()]
                .join("")
                .as_bytes(),
        ));

        let icp_data = Event {
            prefix: IdentifierPrefix::default(),
            sn: 0,
            event_data: EventData::Icp(InceptionEvent {
                key_config: KeyConfig {
                    threshold: 1,
                    public_keys: vec![sig_pref_0.clone(), enc_pref_0.clone()],
                    threshold_key_digest: nexter_pref.clone(),
                },
                witness_config: InceptionWitnessConfig::default(),
                inception_configuration: vec![],
            }),
        };

        let icp_data_message = icp_data.to_message(&SerializationFormats::JSON)?;

        let pref = IdentifierPrefix::SelfAddressing(SelfAddressingPrefix::Blake2B256(
            blake2b_256_digest(icp_data_message.extract_serialized_data_set()?.as_bytes()),
        ));

        let icp_m = Event {
            prefix: pref.clone(),
            ..icp_data
        }
        .to_message(&SerializationFormats::JSON)?;

        // serialised extracted dataset
        let sed = icp_m.extract_serialized_data_set()?;

        // sign
        let sig = ed
            .sign(sed.as_bytes(), &sig_priv_0)
            .map_err(|e| Error::CryptoError(e))?;
        let attached_sig = AttachedSignaturePrefix {
            index: 0,
            sig: SelfSigningPrefix::Ed25519Sha512(sig),
        };

        assert!(sig_pref_0.verify(sed.as_bytes(), &attached_sig.sig)?);

        let signed_event = icp_m.sign(vec![attached_sig]);

        let s_ = IdentifierState::default();

        let s0 = s_.verify_and_apply(&signed_event)?;

        assert_eq!(s0.prefix, pref);
        assert_eq!(s0.sn, 0);
        assert_eq!(s0.last, SelfAddressingPrefix::default());
        assert_eq!(s0.current.signers.len(), 2);
        assert_eq!(s0.current.signers[0], sig_pref_0);
        assert_eq!(s0.current.signers[1], enc_pref_0);
        assert_eq!(s0.current.threshold, 1);
        assert_eq!(s0.next, nexter_pref);
        assert_eq!(s0.witnesses, vec![]);
        assert_eq!(s0.tally, 0);
        assert_eq!(s0.delegated_keys, vec![]);

        Ok(())
    }
}<|MERGE_RESOLUTION|>--- conflicted
+++ resolved
@@ -132,39 +132,6 @@
     }
 }
 
-<<<<<<< HEAD
-=======
-const JSON_SIG_DELIMITER: &str = "\n";
-
-pub fn parse_signed_message_json(message: &str) -> Result<SignedEventMessage, Error> {
-    let parts: Vec<&str> = message.split(JSON_SIG_DELIMITER).collect();
-
-    let sigs: Vec<AttachedSignaturePrefix> = parts[2..]
-        .iter()
-        .map(|sig| AttachedSignaturePrefix::from_str(sig))
-        .collect::<Result<Vec<AttachedSignaturePrefix>, Error>>()?;
-
-    Ok(SignedEventMessage {
-        event_message: serde_json::from_str(parts[0])?,
-        signatures: sigs,
-    })
-}
-
-pub fn serialize_signed_message_json(message: &SignedEventMessage) -> Result<String, Error> {
-    Ok([
-        serde_json::to_string(&message.event_message)?,
-        get_sig_count(message.signatures.len().try_into().unwrap()),
-        message
-            .signatures
-            .iter()
-            .map(|sig| sig.to_str())
-            .collect::<Vec<String>>()
-            .join(JSON_SIG_DELIMITER),
-    ]
-    .join(JSON_SIG_DELIMITER))
-}
-
->>>>>>> 8d8d3510
 pub fn validate_events(kel: &[SignedEventMessage]) -> Result<IdentifierState, Error> {
     kel.iter().fold(Ok(IdentifierState::default()), |s, e| {
         s?.verify_and_apply(e)
