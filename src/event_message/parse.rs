use super::{AttachedSignaturePrefix, EventMessage, SignedEventMessage};
use crate::{
    derivation::attached_signature_code::b64_to_num, error::Error,
    prefix::parse::attached_signature, state::IdentifierState, util::dfs_serializer,
};
use nom::{branch::*, combinator::*, error::ErrorKind, multi::*, sequence::*};
<<<<<<< HEAD
use rmp_serde as serde_mgpk;
use serde::{Deserialize, Deserializer, Serialize};
=======
>>>>>>> e32400ab
use serde_transcode::transcode;
use std::io::Cursor;

fn json_message(s: &str) -> nom::IResult<&str, EventMessage> {
    let mut stream = serde_json::Deserializer::from_slice(s.as_bytes()).into_iter::<EventMessage>();
    match stream.next() {
        Some(Ok(event)) => Ok((&s[stream.byte_offset()..], event)),
        _ => Err(nom::Err::Error((s, ErrorKind::IsNot))),
    }
}

fn cbor_message(s: &str) -> nom::IResult<&str, EventMessage> {
    let mut stream = serde_cbor::Deserializer::from_slice(s.as_bytes()).into_iter::<EventMessage>();
    match stream.next() {
        Some(Ok(event)) => Ok((&s[stream.byte_offset()..], event)),
        _ => Err(nom::Err::Error((s, ErrorKind::IsNot))),
    }
}

fn mgpk_message(s: &str) -> nom::IResult<&str, EventMessage> {
    let mut deser = serde_mgpk::Deserializer::new(Cursor::new(s));
    match EventMessage::deserialize(&mut deser) {
        Ok(msg) => Ok((&s[deser.get_ref().position() as usize..], msg)),
        _ => Err(nom::Err::Error((s, ErrorKind::IsNot))),
    }
}

fn message(s: &str) -> nom::IResult<&str, EventMessage> {
    alt((json_message, cbor_message, mgpk_message))(s)
}

fn json_sed_block(s: &[u8]) -> Result<Vec<u8>, Error> {
    let mut res = Vec::with_capacity(128);
    transcode(
        &mut serde_json::Deserializer::from_slice(s),
        &mut dfs_serializer::Serializer::new(&mut res),
    )?;
    Ok(res)
}

fn cbor_sed_block(s: &[u8]) -> Result<Vec<u8>, Error> {
    let mut res = Vec::with_capacity(128);
    transcode(
        &mut serde_json::Deserializer::from_slice(s),
        &mut dfs_serializer::Serializer::new(&mut res),
    )?;
    Ok(res)
}

<<<<<<< HEAD
fn mgpk_sed_block(s: &[u8]) -> Result<Vec<u8>, Error> {
    let mut res = Vec::with_capacity(128);
    transcode(
        &mut serde_mgpk::Deserializer::from_read_ref(s),
        &mut dfs_serializer::Serializer::new(&mut res),
    )?;
    Ok(res)
}

=======
>>>>>>> e32400ab
fn json_sed(s: &[u8]) -> nom::IResult<&[u8], Vec<u8>> {
    let mut stream = serde_json::Deserializer::from_slice(s).into_iter::<EventMessage>();
    match stream.next() {
        Some(Ok(_)) => Ok((
            &s[stream.byte_offset()..],
            json_sed_block(&s[..stream.byte_offset()])
                .map_err(|_| nom::Err::Error((&s[..stream.byte_offset()], ErrorKind::IsNot)))?,
        )),
        _ => Err(nom::Err::Error((s, ErrorKind::IsNot))),
    }
}

fn cbor_sed(s: &[u8]) -> nom::IResult<&[u8], Vec<u8>> {
    let mut stream = serde_cbor::Deserializer::from_slice(s).into_iter::<EventMessage>();
    match stream.next() {
        Some(Ok(_)) => Ok((
            &s[stream.byte_offset()..],
            cbor_sed_block(&s[..stream.byte_offset()])
                .map_err(|_| nom::Err::Error((s, ErrorKind::IsNot)))?,
        )),
        _ => Err(nom::Err::Error((s, ErrorKind::IsNot))),
    }
}

fn mgpk_sed(s: &[u8]) -> nom::IResult<&[u8], Vec<u8>> {
    let mut deser = serde_mgpk::Deserializer::new(Cursor::new(s));
    match EventMessage::deserialize(&mut deser) {
        Ok(_) => Ok((
            &s[deser.get_ref().position() as usize..],
            mgpk_sed_block(&s[deser.get_ref().position() as usize..])
                .map_err(|_| nom::Err::Error((s, ErrorKind::IsNot)))?,
        )),
        _ => Err(nom::Err::Error((s, ErrorKind::IsNot))),
    }
}

pub fn sed(s: &[u8]) -> nom::IResult<&[u8], Vec<u8>> {
    alt((json_sed, cbor_sed, mgpk_sed))(s)
}

/// extracts the count from the sig count code
fn sig_count(s: &str) -> nom::IResult<&str, u16> {
    let (rest, t) = tuple((
        map_parser(
            nom::bytes::complete::take(2u8),
            tuple((
                nom::bytes::complete::tag("-"),
                nom::bytes::complete::tag("A"),
            )),
        ),
        map(nom::bytes::complete::take(2u8), |b64_count| {
            b64_to_num(b64_count).map_err(|_| nom::Err::Failure((s, ErrorKind::IsNot)))
        }),
    ))(s)?;

    Ok((rest, t.1?))
}

/// called on an attached signature stream starting with a sig count
fn signatures(s: &str) -> nom::IResult<&str, Vec<AttachedSignaturePrefix>> {
    let (rest, sc) = sig_count(s)?;
    count(attached_signature, sc as usize)(rest)
}

pub fn signed_message(s: &str) -> nom::IResult<&str, SignedEventMessage> {
    let (rest, t) = nom::sequence::tuple((message, signatures))(s)?;
    Ok((rest, SignedEventMessage::new(&t.0, t.1)))
}

pub fn signed_event_stream(s: &str) -> nom::IResult<&str, Vec<SignedEventMessage>> {
    many0(signed_message)(s)
}

pub fn signed_event_stream_validate(s: &str) -> nom::IResult<&str, IdentifierState> {
    let (rest, id) = fold_many1(
        signed_message,
        Ok(IdentifierState::default()),
        |acc, next| {
            Ok(acc?
                .verify_and_apply(&next)
                .map_err(|_| nom::Err::Error((s, ErrorKind::Verify)))?)
        },
    )(s)?;

    Ok((rest, id?))
}

#[test]
fn test_sigs() {
    use crate::{
        derivation::{attached_signature_code::AttachedSignatureCode, self_signing::SelfSigning},
        prefix::AttachedSignaturePrefix,
    };
    assert_eq!(sig_count("-AAA"), Ok(("", 0u16)));
    assert_eq!(sig_count("-ABA"), Ok(("", 64u16)));
    assert_eq!(
        sig_count("-AABextra data and stuff"),
        Ok(("extra data and stuff", 1u16))
    );

    assert_eq!(
        signatures("-AABAAAAAAAAAAAAAAAAAAAAAAAAAAAAAAAAAAAAAAAAAAAAAAAAAAAAAAAAAAAAAAAAAAAAAAAAAAAAAAAAAAAAAAAA"),
        Ok(("", vec![AttachedSignaturePrefix::new(SelfSigning::Ed25519Sha512, vec![0u8; 64], 0)]))
    );

    assert_eq!(
        signatures("-AACAAAAAAAAAAAAAAAAAAAAAAAAAAAAAAAAAAAAAAAAAAAAAAAAAAAAAAAAAAAAAAAAAAAAAAAAAAAAAAAAAAAAAAAA0AACAAAAAAAAAAAAAAAAAAAAAAAAAAAAAAAAAAAAAAAAAAAAAAAAAAAAAAAAAAAAAAAAAAAAAAAAAAAAAAAAAAAAAAAAAAAAAAAAAAAAAAAAAAAAAAAAAAAAAAAAAAAAAAAAAAAAAAAAAAAAAAAAAAAAAAAAextra data"),
        Ok(("extra data", vec![
            AttachedSignaturePrefix::new(SelfSigning::Ed25519Sha512, vec![0u8; 64], 0),
            AttachedSignaturePrefix::new(SelfSigning::Ed448, vec![0u8; 114], 2)
        ]))
    );

    assert_eq!(
        signatures("-AACAAAAAAAAAAAAAAAAAAAAAAAAAAAAAAAAAAAAAAAAAAAAAAAAAAAAAAAAAAAAAAAAAAAAAAAAAAAAAAAAAAAAAAAA0AACAAAAAAAAAAAAAAAAAAAAAAAAAAAAAAAAAAAAAAAAAAAAAAAAAAAAAAAAAAAAAAAAAAAAAAAAAAAAAAAAAAAAAAAAAAAAAAAAAAAAAAAAAAAAAAAAAAAAAAAAAAAAAAAAAAAAAAAAAAAAAAAAAAAAAAAA"),
        Ok(("", vec![
            AttachedSignaturePrefix::new(SelfSigning::Ed25519Sha512, vec![0u8; 64], 0),
            AttachedSignaturePrefix::new(SelfSigning::Ed448, vec![0u8; 114], 2)
        ]))
    )
}

#[test]
fn test_event() {
    let stream = r#"{"vs":"KERI10JSON000159_","pre":"ECui-E44CqN2U7uffCikRCp_YKLkPrA4jsTZ_A0XRLzc","sn":"0","ilk":"icp","sith":"2","keys":["DSuhyBcPZEZLK-fcw5tzHn2N46wRCG_ZOoeKtWTOunRA","DVcuJOOJF1IE8svqEtrSuyQjGTd2HhfAkt9y2QkUtFJI","DT1iAhBWCkvChxNWsby2J0pJyxBIxbAtbLA0Ljx-Grh8"],"nxt":"Evhf3437ZRRnVhT0zOxo_rBX_GxpGoAnLuzrVlDK8ZdM","toad":"0","wits":[],"cnfg":[]}extra data"#;
    assert!(message(stream).is_ok())
}

#[test]
fn test_stream1() {
    // taken from KERIPY: tests/core/test_eventing.py#903
    let stream = r#"{"vs":"KERI10JSON000159_","pre":"ECui-E44CqN2U7uffCikRCp_YKLkPrA4jsTZ_A0XRLzc","sn":"0","ilk":"icp","sith":"2","keys":["DSuhyBcPZEZLK-fcw5tzHn2N46wRCG_ZOoeKtWTOunRA","DVcuJOOJF1IE8svqEtrSuyQjGTd2HhfAkt9y2QkUtFJI","DT1iAhBWCkvChxNWsby2J0pJyxBIxbAtbLA0Ljx-Grh8"],"nxt":"Evhf3437ZRRnVhT0zOxo_rBX_GxpGoAnLuzrVlDK8ZdM","toad":"0","wits":[],"cnfg":[]}-AADAAJ66nrRaNjltE31FZ4mELVGUMc_XOqOAOXZQjZCEAvbeJQ8r3AnccIe1aepMwgoQUeFdIIQLeEDcH8veLdud_DQABTQYtYWKh3ScYij7MOZz3oA6ZXdIDLRrv0ObeSb4oc6LYrR1LfkICfXiYDnp90tAdvaJX5siCLjSD3vfEM9ADDAACQTgUl4zF6U8hfDy8wwUva-HCAiS8LQuP7elKAHqgS8qtqv5hEj3aTjwE91UtgAX2oCgaw98BCYSeT5AuY1SpDA"#;

    let event = signed_message(stream).unwrap().1;
    assert_eq!(
        event.event_message.serialize().unwrap().len(),
        event.event_message.serialization_info.size
    );

    assert!(signed_message(stream).is_ok());
    assert!(signed_event_stream(stream).is_ok());
    assert!(signed_event_stream_validate(stream).is_ok())
}

#[test]
fn test_stream2() {
    // generated by KERIOX
    let stream = r#"{"vs":"KERI10JSON00012a_","pre":"E4_CHZxqydVAvJEI7beqk3TZwUR92nQydi1nI8UqUTxk","sn":"0","ilk":"icp","sith":"1","keys":["DLfozZ0uGvLED22X3K8lX6ciwhl02jdjt1DQ_EHnJro0","C6KROFI5gWRXhAiIMiHLCDa-Oj09kmVMr2btCE96k_3g"],"nxt":"E99mhvP0pLkGtxymQkspRqcdoIFOqdigCf_F3rpg7rfk","toad":"0","wits":[],"cnfg":[]}-AABAAlxZyoxbADu-x9Ho6EC7valjC4bNn7muWvqC_u0EBd1P9xIeOSxmcYdhyvBg1-o-25ebv66Q3Td5bZ730wqLjBA"#;

    assert!(signed_message(stream).is_ok());
    assert!(signed_event_stream(stream).is_ok());
    assert!(signed_event_stream_validate(stream).is_ok())
}

#[test]
fn test_stream3() {
    // should fail to verify with incorrect signature
    let stream = r#"{"vs":"KERI10JSON00012a_","pre":"E4_CHZxqydVAvJEI7beqk3TZwUR92nQydi1nI8UqUTxk","sn":"0","ilk":"icp","sith":"1","keys":["DLfozZ0uGvLED22X3K8lX6ciwhl02jdjt1DQ_EHnJro0","C6KROFI5gWRXhAiIMiHLCDa-Oj09kmVMr2btCE96k_3g"],"nxt":"E99mhvP0pLkGtxymQkspRqcdoIFOqdigCf_F3rpg7rfk","toad":"0","wits":[],"cnfg":[]}-AABAAlxZyoxbADu-x9Ho6EC7valjC4bNn7muWvqC_uAEBd1P9xIeOSxmcYdhyvBg1-o-25ebv66Q3Td5bZ730wqLjBA"#;

    assert!(signed_message(stream).is_ok());
    assert!(signed_event_stream(stream).is_ok());
    assert!(!signed_event_stream_validate(stream).is_ok())
}

#[test]
fn test_sed_extraction() {
    let stream = r#"{"vs":"KERI10JSON000159_","pre":"ECui-E44CqN2U7uffCikRCp_YKLkPrA4jsTZ_A0XRLzc","sn":"0","ilk":"icp","sith":"2","keys":["DSuhyBcPZEZLK-fcw5tzHn2N46wRCG_ZOoeKtWTOunRA","DVcuJOOJF1IE8svqEtrSuyQjGTd2HhfAkt9y2QkUtFJI","DT1iAhBWCkvChxNWsby2J0pJyxBIxbAtbLA0Ljx-Grh8"],"nxt":"Evhf3437ZRRnVhT0zOxo_rBX_GxpGoAnLuzrVlDK8ZdM","toad":"0","wits":[],"cnfg":[]}"#;

    // sed transcoding is not required until arbitrary content events are used
    // assert!(sed(stream.as_bytes()).is_ok())
}<|MERGE_RESOLUTION|>--- conflicted
+++ resolved
@@ -4,11 +4,8 @@
     prefix::parse::attached_signature, state::IdentifierState, util::dfs_serializer,
 };
 use nom::{branch::*, combinator::*, error::ErrorKind, multi::*, sequence::*};
-<<<<<<< HEAD
 use rmp_serde as serde_mgpk;
 use serde::{Deserialize, Deserializer, Serialize};
-=======
->>>>>>> e32400ab
 use serde_transcode::transcode;
 use std::io::Cursor;
 
@@ -58,7 +55,6 @@
     Ok(res)
 }
 
-<<<<<<< HEAD
 fn mgpk_sed_block(s: &[u8]) -> Result<Vec<u8>, Error> {
     let mut res = Vec::with_capacity(128);
     transcode(
@@ -68,8 +64,6 @@
     Ok(res)
 }
 
-=======
->>>>>>> e32400ab
 fn json_sed(s: &[u8]) -> nom::IResult<&[u8], Vec<u8>> {
     let mut stream = serde_json::Deserializer::from_slice(s).into_iter::<EventMessage>();
     match stream.next() {
